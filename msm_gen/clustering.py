# Author: Maxwell I. Zimmerman <mizimmer@wustl.edu>
# Contributors:
# Copywright (C) 2017, Washington University in St. Louis
# All rights reserved.
# Unauthorized copying of this file, via any medium, is strictly prohibited
# Proprietary and confidential


#######################################################################
# imports
#######################################################################


import gc
import glob
import itertools
import logging
import mdtraj as md
import numpy as np
import os
import time
from .save_states import save_states
from .. import tools
from ..base import base
from enspara import cluster
from enspara.util import array as ra
from enspara.util.load import load_as_concatenated
from functools import partial
from multiprocessing import Pool


logger = logging.getLogger(__name__)
logger.setLevel(logging.INFO)


#######################################################################
# code
#######################################################################


def load_trjs(trj_filenames, n_procs=1, **kwargs):
    """Parallelize loading trajectories from msm directory."""
    # get filenames
    trj_filenames_test = np.array(
        [
            os.path.abspath(f) 
            for f in np.sort(np.array(glob.glob("trajectories/*.xtc")))])
    t0 = time.time()
    diffs = np.setdiff1d(trj_filenames, trj_filenames_test)
    while diffs.shape[0] != 0:
        t1 = time.time()
        logging.info(
            'waiting on nfs. missing %d files (%0.2f s)' % \
            (trj_filenames.shape[0]-trj_filenames_test.shape[0], t1-t0))
        time.sleep(15)
        _ = tools.run_commands('ls trajectories/*.xtc')
        trj_filenames_test = np.array(
            [
                os.path.abspath(f) 
                for f in np.sort(np.array(glob.glob("trajectories/*.xtc")))])
        diffs = np.setdiff1d(trj_filenames, trj_filenames_test)
    # parallelize load with **kwargs
    partial_load = partial(md.load, **kwargs)
    pool = Pool(processes=n_procs)
    trjs = pool.map(partial_load, trj_filenames)
    pool.terminate()
    return trjs


class ClusterWrap(base):
    """Clustering wrapper function

    Parameters
    ----------
    base_struct : str or md.Trajectory,
        A structure with the same topology as the trajectories to load.
    base_clust_obj : enspara.msm.MSM,
        enspara object to use with clustering.
    atom_indices : str or list,
        The atom indices of the base_struct to cluster with.
    build_full : bool, default = True,
        Flag for building from scratch.
    n_procs : int, default = 1,
        The number of processes to use when loading, clustering and
        saving conformations.
    mem_efficient : bool, default=False,
        optionally save memory by not loading all of the atoms of trajectories.
        Saving full cluster centers should be performed by save_states if this
        is set to True.
    """
    def __init__(
            self, base_struct, base_clust_obj=None, atom_indices=None,
            build_full=True, n_procs=1, mem_efficient=False):
        # determine base_struct
        self.base_struct = base_struct
        if type(base_struct) is md.Trajectory:
            self.base_struct_md = base_struct
        else:
            self.base_struct_md = md.load(base_struct)
        # determine base clustering object
        if base_clust_obj is None:
            self.base_clust_obj = cluster.KCenters(
                metric=md.rmsd, cluster_radius=1.0)
        else:
            self.base_clust_obj = base_clust_obj
        # determine atom indices
        self.atom_indices = atom_indices
        if type(atom_indices) is str:
            try:
                self.atom_indices_vals = np.loadtxt(atom_indices, dtype=int)
            except ValueError:
                print("\n")
                logging.warning(
                    ' Atom indices for clustering are not integers!'
                    ' Attempting to convert to integers\n')
                non_int_vals = np.loadtxt(atom_indices)
                self.atom_indices_vals = np.array(non_int_vals, dtype=int)
                # ensure no conversion error
                diffs = self.atom_indices_vals - non_int_vals
                assert np.all(diffs == np.zeros(non_int_vals.shape[0]))
        else:
            self.atom_indices_vals = atom_indices
        self.n_procs = n_procs
        self.build_full = build_full
        self.trj_filenames = None
        self.mem_efficient = mem_efficient

    def check_clustering(self, msm_dir, gen_num, n_kids, verbose=True):
        correct_clustering = True
        total_assignments = (gen_num + 1) * n_kids
        assignments = ra.load(msm_dir + '/data/assignments.h5')
        n_assignments = len(assignments) 
        if total_assignments != n_assignments:
            correct_clustering = False
            logging.info(
                "inconsistent number of trajectories between assignments and data!")
        return correct_clustering

    @property
    def class_name(self):
        return "ClusterWrap"

    @property
    def config(self):
        return {
        'base_struct': self.base_struct,
        'base_clust_obj': self.base_clust_obj,
        'atom_indices': self.atom_indices,
        'build_full': self.build_full,
        'n_procs': self.n_procs,
        'trj_filenames': self.trj_filenames,
        'mem_efficient': self.mem_efficient,
        }

    def set_filenames(self, msm_dir):
        self.trj_filenames = np.sort(
            np.array(glob.glob(msm_dir + "/trajectories/*.xtc")))
        return

    def run(self):
        # load and concat trjs
<<<<<<< HEAD
#        trjs = load_trjs(
#            trj_filenames=self.trj_filenames,
#            n_procs=self.n_procs, top=self.base_struct_md)
#        trj_lengths = [len(t) for t in trjs]
#        trjs = md.join(trjs)
        if self.mem_efficient:
            trj_lengths, xyzs = load_as_concatenated(
                filenames=self.trj_filenames, processes=self.n_procs,
                top=self.base_struct_md, atom_indices=self.atom_indices_vals)
            trjs_sub = md.Trajectory(
                xyzs, self.base_struct_md.atom_slice(self.atom_indices_vals).topology)
        else:
            trj_lengths, xyzs = load_as_concatenated(
                filenames=self.trj_filenames, processes=self.n_procs,
                top=self.base_struct_md)
            trjs = md.Trajectory(xyzs, self.base_struct_md.topology)
            trjs_sub = trjs.atom_slice(self.atom_indices_vals)
=======
        trj_lengths, xyzs = load_as_concatenated(
            filenames=self.trj_filenames, processes=self.n_procs,
            top=self.base_struct_md)
        trjs = md.Trajectory(xyzs, self.base_struct_md.topology)
        trjs_sub = trjs.atom_slice(self.atom_indices_vals)
>>>>>>> 59101a9a
        # determine if rebuilding all msm stuff
        if self.build_full:
            base_struct_centers = self.base_struct_md.atom_slice(
                self.atom_indices_vals)
            base_struct_centers.save_pdb("./centers.pdb")
            self.base_struct_md.save_pdb("./prot_masses.pdb")
            init_centers = None
        else:
            init_centers = md.load(
                "./data/centers.xtc", top="./centers.pdb")
        # fit data with base clustering object
        self.base_clust_obj.fit(
            trjs_sub, init_centers=init_centers)
        center_indices, distances, assignments, centers = \
            self.base_clust_obj.result_.partition(trj_lengths)
        # save data
        ra.save("./data/assignments.h5", assignments)
        ra.save("./data/distances.h5", distances)
        trjs_sub = trjs_sub[self.base_clust_obj.center_indices_]
        trjs_sub.superpose(trjs_sub[0])
        trjs_sub.save_xtc(
            "./data/centers.xtc")
<<<<<<< HEAD
        if not self.mem_efficient:
            full_centers = trjs[self.base_clust_obj.center_indices_]
            full_centers.superpose(self.base_struct_md)
            full_centers.save_xtc("./data/full_centers.xtc")
=======
        full_centers = trjs[self.base_clust_obj.center_indices_]
        full_centers.superpose(self.base_struct_md)
        full_centers.save_xtc("./data/full_centers.xtc")
>>>>>>> 59101a9a
        # save states
        n_states = len(self.base_clust_obj.center_indices_)
        unique_states = np.arange(n_states)
        if init_centers is not None:
            unique_states = unique_states[-(n_states-len(init_centers)):]
        np.save("./data/unique_states.npy", unique_states)<|MERGE_RESOLUTION|>--- conflicted
+++ resolved
@@ -159,12 +159,6 @@
 
     def run(self):
         # load and concat trjs
-<<<<<<< HEAD
-#        trjs = load_trjs(
-#            trj_filenames=self.trj_filenames,
-#            n_procs=self.n_procs, top=self.base_struct_md)
-#        trj_lengths = [len(t) for t in trjs]
-#        trjs = md.join(trjs)
         if self.mem_efficient:
             trj_lengths, xyzs = load_as_concatenated(
                 filenames=self.trj_filenames, processes=self.n_procs,
@@ -177,13 +171,6 @@
                 top=self.base_struct_md)
             trjs = md.Trajectory(xyzs, self.base_struct_md.topology)
             trjs_sub = trjs.atom_slice(self.atom_indices_vals)
-=======
-        trj_lengths, xyzs = load_as_concatenated(
-            filenames=self.trj_filenames, processes=self.n_procs,
-            top=self.base_struct_md)
-        trjs = md.Trajectory(xyzs, self.base_struct_md.topology)
-        trjs_sub = trjs.atom_slice(self.atom_indices_vals)
->>>>>>> 59101a9a
         # determine if rebuilding all msm stuff
         if self.build_full:
             base_struct_centers = self.base_struct_md.atom_slice(
@@ -206,16 +193,10 @@
         trjs_sub.superpose(trjs_sub[0])
         trjs_sub.save_xtc(
             "./data/centers.xtc")
-<<<<<<< HEAD
         if not self.mem_efficient:
             full_centers = trjs[self.base_clust_obj.center_indices_]
             full_centers.superpose(self.base_struct_md)
             full_centers.save_xtc("./data/full_centers.xtc")
-=======
-        full_centers = trjs[self.base_clust_obj.center_indices_]
-        full_centers.superpose(self.base_struct_md)
-        full_centers.save_xtc("./data/full_centers.xtc")
->>>>>>> 59101a9a
         # save states
         n_states = len(self.base_clust_obj.center_indices_)
         unique_states = np.arange(n_states)
